--- conflicted
+++ resolved
@@ -9,8 +9,4 @@
     rev: 3.8.4
     hooks:
     - id: flake8
-<<<<<<< HEAD
-      exclude: dacbench/envs/fast-downward
-=======
-      exclude: dacbench/envs/fast-downward
->>>>>>> c195ecf2
+      exclude: dacbench/envs/fast-downward