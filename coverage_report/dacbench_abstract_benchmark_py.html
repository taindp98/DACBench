<!DOCTYPE html>
<html>
<head>
    <meta http-equiv="Content-Type" content="text/html; charset=utf-8">
    <meta http-equiv="X-UA-Compatible" content="IE=emulateIE7" />
    <title>Coverage for dacbench/abstract_benchmark.py: 100%</title>
    <link rel="stylesheet" href="style.css" type="text/css">
    <script type="text/javascript" src="jquery.min.js"></script>
    <script type="text/javascript" src="jquery.hotkeys.js"></script>
    <script type="text/javascript" src="jquery.isonscreen.js"></script>
    <script type="text/javascript" src="coverage_html.js"></script>
    <script type="text/javascript">
        jQuery(document).ready(coverage.pyfile_ready);
    </script>
</head>
<body class="pyfile">
<div id="header">
    <div class="content">
        <h1>Coverage for <b>dacbench/abstract_benchmark.py</b> :
            <span class="pc_cov">100%</span>
        </h1>
        <img id="keyboard_icon" src="keybd_closed.png" alt="Show keyboard shortcuts" />
        <h2 class="stats">
<<<<<<< HEAD
            37 statements &nbsp;
            <button type="button" class="run shortkey_r button_toggle_run" title="Toggle lines run">37 run</button>
=======
            58 statements &nbsp;
            <button type="button" class="run shortkey_r button_toggle_run" title="Toggle lines run">58 run</button>
>>>>>>> 982300b1
            <button type="button" class="mis show_mis shortkey_m button_toggle_mis" title="Toggle lines missing">0 missing</button>
            <button type="button" class="exc show_exc shortkey_x button_toggle_exc" title="Toggle lines excluded">0 excluded</button>
        </h2>
    </div>
</div>
<div class="help_panel">
    <img id="panel_icon" src="keybd_open.png" alt="Hide keyboard shortcuts" />
    <p class="legend">Hot-keys on this page</p>
    <div>
    <p class="keyhelp">
        <span class="key">r</span>
        <span class="key">m</span>
        <span class="key">x</span>
        <span class="key">p</span> &nbsp; toggle line displays
    </p>
    <p class="keyhelp">
        <span class="key">j</span>
        <span class="key">k</span> &nbsp; next/prev highlighted chunk
    </p>
    <p class="keyhelp">
        <span class="key">0</span> &nbsp; (zero) top of page
    </p>
    <p class="keyhelp">
        <span class="key">1</span> &nbsp; (one) first highlighted chunk
    </p>
    </div>
</div>
<div id="source">
    <p id="t1" class="run"><span class="n"><a href="#t1">1</a></span><span class="t"><span class="key">import</span> <span class="nam">json</span>&nbsp;</span><span class="r"></span></p>
    <p id="t2" class="run"><span class="n"><a href="#t2">2</a></span><span class="t"><span class="key">import</span> <span class="nam">numpy</span> <span class="key">as</span> <span class="nam">np</span>&nbsp;</span><span class="r"></span></p>
    <p id="t3" class="pln"><span class="n"><a href="#t3">3</a></span><span class="t">&nbsp;</span><span class="r"></span></p>
<<<<<<< HEAD
    <p id="t4" class="run"><span class="n"><a href="#t4">4</a></span><span class="t"><span class="key">class</span> <span class="nam">AbstractBenchmark</span><span class="op">:</span>&nbsp;</span><span class="r"></span></p>
    <p id="t5" class="pln"><span class="n"><a href="#t5">5</a></span><span class="t">    <span class="str">"""</span>&nbsp;</span><span class="r"></span></p>
    <p id="t6" class="pln"><span class="n"><a href="#t6">6</a></span><span class="t"><span class="str">    Abstract template for benchmark classes</span>&nbsp;</span><span class="r"></span></p>
    <p id="t7" class="pln"><span class="n"><a href="#t7">7</a></span><span class="t"><span class="str">    """</span>&nbsp;</span><span class="r"></span></p>
    <p id="t8" class="pln"><span class="n"><a href="#t8">8</a></span><span class="t">&nbsp;</span><span class="r"></span></p>
    <p id="t9" class="run"><span class="n"><a href="#t9">9</a></span><span class="t">    <span class="key">def</span> <span class="nam">__init__</span><span class="op">(</span><span class="nam">self</span><span class="op">,</span> <span class="nam">config_path</span><span class="op">=</span><span class="key">None</span><span class="op">)</span><span class="op">:</span>&nbsp;</span><span class="r"></span></p>
    <p id="t10" class="pln"><span class="n"><a href="#t10">10</a></span><span class="t">        <span class="str">"""</span>&nbsp;</span><span class="r"></span></p>
    <p id="t11" class="pln"><span class="n"><a href="#t11">11</a></span><span class="t"><span class="str">        Initialize benchmark class</span>&nbsp;</span><span class="r"></span></p>
    <p id="t12" class="pln"><span class="n"><a href="#t12">12</a></span><span class="t">&nbsp;</span><span class="r"></span></p>
    <p id="t13" class="pln"><span class="n"><a href="#t13">13</a></span><span class="t"><span class="str">        Parameters</span>&nbsp;</span><span class="r"></span></p>
    <p id="t14" class="pln"><span class="n"><a href="#t14">14</a></span><span class="t"><span class="str">        -------</span>&nbsp;</span><span class="r"></span></p>
    <p id="t15" class="pln"><span class="n"><a href="#t15">15</a></span><span class="t"><span class="str">        config_path : str</span>&nbsp;</span><span class="r"></span></p>
    <p id="t16" class="pln"><span class="n"><a href="#t16">16</a></span><span class="t"><span class="str">            Path to load configuration from (if read from file)</span>&nbsp;</span><span class="r"></span></p>
    <p id="t17" class="pln"><span class="n"><a href="#t17">17</a></span><span class="t"><span class="str">        """</span>&nbsp;</span><span class="r"></span></p>
    <p id="t18" class="run"><span class="n"><a href="#t18">18</a></span><span class="t">        <span class="key">if</span> <span class="nam">config_path</span><span class="op">:</span>&nbsp;</span><span class="r"></span></p>
    <p id="t19" class="run"><span class="n"><a href="#t19">19</a></span><span class="t">            <span class="nam">self</span><span class="op">.</span><span class="nam">config_path</span> <span class="op">=</span> <span class="nam">config_path</span>&nbsp;</span><span class="r"></span></p>
    <p id="t20" class="run"><span class="n"><a href="#t20">20</a></span><span class="t">            <span class="nam">self</span><span class="op">.</span><span class="nam">read_config_file</span><span class="op">(</span><span class="nam">self</span><span class="op">.</span><span class="nam">config_path</span><span class="op">)</span>&nbsp;</span><span class="r"></span></p>
    <p id="t21" class="pln"><span class="n"><a href="#t21">21</a></span><span class="t">        <span class="key">else</span><span class="op">:</span>&nbsp;</span><span class="r"></span></p>
    <p id="t22" class="run"><span class="n"><a href="#t22">22</a></span><span class="t">            <span class="nam">self</span><span class="op">.</span><span class="nam">config</span> <span class="op">=</span> <span class="key">None</span>&nbsp;</span><span class="r"></span></p>
    <p id="t23" class="pln"><span class="n"><a href="#t23">23</a></span><span class="t">&nbsp;</span><span class="r"></span></p>
    <p id="t24" class="run"><span class="n"><a href="#t24">24</a></span><span class="t">    <span class="key">def</span> <span class="nam">get_config</span><span class="op">(</span><span class="nam">self</span><span class="op">)</span><span class="op">:</span>&nbsp;</span><span class="r"></span></p>
    <p id="t25" class="pln"><span class="n"><a href="#t25">25</a></span><span class="t">        <span class="str">"""</span>&nbsp;</span><span class="r"></span></p>
    <p id="t26" class="pln"><span class="n"><a href="#t26">26</a></span><span class="t"><span class="str">        Return current configuration</span>&nbsp;</span><span class="r"></span></p>
    <p id="t27" class="pln"><span class="n"><a href="#t27">27</a></span><span class="t">&nbsp;</span><span class="r"></span></p>
    <p id="t28" class="pln"><span class="n"><a href="#t28">28</a></span><span class="t"><span class="str">        Returns</span>&nbsp;</span><span class="r"></span></p>
    <p id="t29" class="pln"><span class="n"><a href="#t29">29</a></span><span class="t"><span class="str">        -------</span>&nbsp;</span><span class="r"></span></p>
    <p id="t30" class="pln"><span class="n"><a href="#t30">30</a></span><span class="t"><span class="str">        dict</span>&nbsp;</span><span class="r"></span></p>
    <p id="t31" class="pln"><span class="n"><a href="#t31">31</a></span><span class="t"><span class="str">            Current config</span>&nbsp;</span><span class="r"></span></p>
    <p id="t32" class="pln"><span class="n"><a href="#t32">32</a></span><span class="t"><span class="str">        """</span>&nbsp;</span><span class="r"></span></p>
    <p id="t33" class="run"><span class="n"><a href="#t33">33</a></span><span class="t">        <span class="key">return</span> <span class="nam">self</span><span class="op">.</span><span class="nam">config</span>&nbsp;</span><span class="r"></span></p>
    <p id="t34" class="pln"><span class="n"><a href="#t34">34</a></span><span class="t">&nbsp;</span><span class="r"></span></p>
    <p id="t35" class="run"><span class="n"><a href="#t35">35</a></span><span class="t">    <span class="key">def</span> <span class="nam">save_config</span><span class="op">(</span><span class="nam">self</span><span class="op">,</span> <span class="nam">path</span><span class="op">)</span><span class="op">:</span>&nbsp;</span><span class="r"></span></p>
    <p id="t36" class="pln"><span class="n"><a href="#t36">36</a></span><span class="t">        <span class="str">"""</span>&nbsp;</span><span class="r"></span></p>
    <p id="t37" class="pln"><span class="n"><a href="#t37">37</a></span><span class="t"><span class="str">        Save configuration to .json</span>&nbsp;</span><span class="r"></span></p>
    <p id="t38" class="pln"><span class="n"><a href="#t38">38</a></span><span class="t">&nbsp;</span><span class="r"></span></p>
    <p id="t39" class="pln"><span class="n"><a href="#t39">39</a></span><span class="t"><span class="str">        Parameters</span>&nbsp;</span><span class="r"></span></p>
    <p id="t40" class="pln"><span class="n"><a href="#t40">40</a></span><span class="t"><span class="str">        ----------</span>&nbsp;</span><span class="r"></span></p>
    <p id="t41" class="pln"><span class="n"><a href="#t41">41</a></span><span class="t"><span class="str">        path : str</span>&nbsp;</span><span class="r"></span></p>
    <p id="t42" class="pln"><span class="n"><a href="#t42">42</a></span><span class="t"><span class="str">            File to save config to</span>&nbsp;</span><span class="r"></span></p>
    <p id="t43" class="pln"><span class="n"><a href="#t43">43</a></span><span class="t"><span class="str">        """</span>&nbsp;</span><span class="r"></span></p>
    <p id="t44" class="run"><span class="n"><a href="#t44">44</a></span><span class="t">        <span class="key">with</span> <span class="nam">open</span><span class="op">(</span><span class="nam">path</span><span class="op">,</span> <span class="str">"w"</span><span class="op">)</span> <span class="key">as</span> <span class="nam">fp</span><span class="op">:</span>&nbsp;</span><span class="r"></span></p>
    <p id="t45" class="run"><span class="n"><a href="#t45">45</a></span><span class="t">            <span class="nam">json</span><span class="op">.</span><span class="nam">dump</span><span class="op">(</span><span class="nam">self</span><span class="op">.</span><span class="nam">config</span><span class="op">,</span> <span class="nam">fp</span><span class="op">)</span>&nbsp;</span><span class="r"></span></p>
    <p id="t46" class="pln"><span class="n"><a href="#t46">46</a></span><span class="t">&nbsp;</span><span class="r"></span></p>
    <p id="t47" class="run"><span class="n"><a href="#t47">47</a></span><span class="t">    <span class="key">def</span> <span class="nam">read_config_file</span><span class="op">(</span><span class="nam">self</span><span class="op">,</span> <span class="nam">path</span><span class="op">)</span><span class="op">:</span>&nbsp;</span><span class="r"></span></p>
    <p id="t48" class="pln"><span class="n"><a href="#t48">48</a></span><span class="t">        <span class="str">"""</span>&nbsp;</span><span class="r"></span></p>
    <p id="t49" class="pln"><span class="n"><a href="#t49">49</a></span><span class="t"><span class="str">        Read configuration from file</span>&nbsp;</span><span class="r"></span></p>
    <p id="t50" class="pln"><span class="n"><a href="#t50">50</a></span><span class="t">&nbsp;</span><span class="r"></span></p>
    <p id="t51" class="pln"><span class="n"><a href="#t51">51</a></span><span class="t"><span class="str">        Parameters</span>&nbsp;</span><span class="r"></span></p>
    <p id="t52" class="pln"><span class="n"><a href="#t52">52</a></span><span class="t"><span class="str">        ----------</span>&nbsp;</span><span class="r"></span></p>
    <p id="t53" class="pln"><span class="n"><a href="#t53">53</a></span><span class="t"><span class="str">        path : str</span>&nbsp;</span><span class="r"></span></p>
    <p id="t54" class="pln"><span class="n"><a href="#t54">54</a></span><span class="t"><span class="str">            Path to config file</span>&nbsp;</span><span class="r"></span></p>
    <p id="t55" class="pln"><span class="n"><a href="#t55">55</a></span><span class="t"><span class="str">        """</span>&nbsp;</span><span class="r"></span></p>
    <p id="t56" class="run"><span class="n"><a href="#t56">56</a></span><span class="t">        <span class="key">with</span> <span class="nam">open</span><span class="op">(</span><span class="nam">path</span><span class="op">,</span> <span class="str">"r"</span><span class="op">)</span> <span class="key">as</span> <span class="nam">fp</span><span class="op">:</span>&nbsp;</span><span class="r"></span></p>
    <p id="t57" class="run"><span class="n"><a href="#t57">57</a></span><span class="t">            <span class="nam">self</span><span class="op">.</span><span class="nam">config</span> <span class="op">=</span> <span class="nam">objdict</span><span class="op">(</span><span class="nam">json</span><span class="op">.</span><span class="nam">load</span><span class="op">(</span><span class="nam">fp</span><span class="op">)</span><span class="op">)</span>&nbsp;</span><span class="r"></span></p>
    <p id="t58" class="pln"><span class="n"><a href="#t58">58</a></span><span class="t">&nbsp;</span><span class="r"></span></p>
    <p id="t59" class="run"><span class="n"><a href="#t59">59</a></span><span class="t">    <span class="key">def</span> <span class="nam">get_environment</span><span class="op">(</span><span class="nam">self</span><span class="op">)</span><span class="op">:</span>&nbsp;</span><span class="r"></span></p>
    <p id="t60" class="pln"><span class="n"><a href="#t60">60</a></span><span class="t">        <span class="str">"""</span>&nbsp;</span><span class="r"></span></p>
    <p id="t61" class="pln"><span class="n"><a href="#t61">61</a></span><span class="t"><span class="str">        Make benchmark environment</span>&nbsp;</span><span class="r"></span></p>
    <p id="t62" class="pln"><span class="n"><a href="#t62">62</a></span><span class="t">&nbsp;</span><span class="r"></span></p>
    <p id="t63" class="pln"><span class="n"><a href="#t63">63</a></span><span class="t"><span class="str">        Returns</span>&nbsp;</span><span class="r"></span></p>
    <p id="t64" class="pln"><span class="n"><a href="#t64">64</a></span><span class="t"><span class="str">        -------</span>&nbsp;</span><span class="r"></span></p>
    <p id="t65" class="pln"><span class="n"><a href="#t65">65</a></span><span class="t"><span class="str">        env : gym.Env</span>&nbsp;</span><span class="r"></span></p>
    <p id="t66" class="pln"><span class="n"><a href="#t66">66</a></span><span class="t"><span class="str">            Benchmark environment</span>&nbsp;</span><span class="r"></span></p>
    <p id="t67" class="pln"><span class="n"><a href="#t67">67</a></span><span class="t"><span class="str">        """</span>&nbsp;</span><span class="r"></span></p>
    <p id="t68" class="run"><span class="n"><a href="#t68">68</a></span><span class="t">        <span class="key">raise</span> <span class="nam">NotImplementedError</span>&nbsp;</span><span class="r"></span></p>
    <p id="t69" class="pln"><span class="n"><a href="#t69">69</a></span><span class="t">&nbsp;</span><span class="r"></span></p>
    <p id="t70" class="run"><span class="n"><a href="#t70">70</a></span><span class="t">    <span class="key">def</span> <span class="nam">set_seed</span><span class="op">(</span><span class="nam">self</span><span class="op">,</span> <span class="nam">seed</span><span class="op">)</span><span class="op">:</span>&nbsp;</span><span class="r"></span></p>
    <p id="t71" class="pln"><span class="n"><a href="#t71">71</a></span><span class="t">        <span class="str">"""</span>&nbsp;</span><span class="r"></span></p>
    <p id="t72" class="pln"><span class="n"><a href="#t72">72</a></span><span class="t"><span class="str">        Set environment seed</span>&nbsp;</span><span class="r"></span></p>
    <p id="t73" class="pln"><span class="n"><a href="#t73">73</a></span><span class="t">&nbsp;</span><span class="r"></span></p>
    <p id="t74" class="pln"><span class="n"><a href="#t74">74</a></span><span class="t"><span class="str">        Parameters</span>&nbsp;</span><span class="r"></span></p>
    <p id="t75" class="pln"><span class="n"><a href="#t75">75</a></span><span class="t"><span class="str">        ----------</span>&nbsp;</span><span class="r"></span></p>
    <p id="t76" class="pln"><span class="n"><a href="#t76">76</a></span><span class="t"><span class="str">        seed : int</span>&nbsp;</span><span class="r"></span></p>
    <p id="t77" class="pln"><span class="n"><a href="#t77">77</a></span><span class="t"><span class="str">            New seed</span>&nbsp;</span><span class="r"></span></p>
    <p id="t78" class="pln"><span class="n"><a href="#t78">78</a></span><span class="t"><span class="str">        """</span>&nbsp;</span><span class="r"></span></p>
    <p id="t79" class="run"><span class="n"><a href="#t79">79</a></span><span class="t">        <span class="nam">self</span><span class="op">.</span><span class="nam">config</span><span class="op">[</span><span class="str">"seed"</span><span class="op">]</span> <span class="op">=</span> <span class="nam">seed</span>&nbsp;</span><span class="r"></span></p>
    <p id="t80" class="pln"><span class="n"><a href="#t80">80</a></span><span class="t">&nbsp;</span><span class="r"></span></p>
    <p id="t81" class="run"><span class="n"><a href="#t81">81</a></span><span class="t">    <span class="key">def</span> <span class="nam">set_action_space</span><span class="op">(</span><span class="nam">self</span><span class="op">,</span> <span class="nam">kind</span><span class="op">,</span> <span class="nam">args</span><span class="op">)</span><span class="op">:</span>&nbsp;</span><span class="r"></span></p>
    <p id="t82" class="pln"><span class="n"><a href="#t82">82</a></span><span class="t">        <span class="str">"""</span>&nbsp;</span><span class="r"></span></p>
    <p id="t83" class="pln"><span class="n"><a href="#t83">83</a></span><span class="t"><span class="str">        Change action space</span>&nbsp;</span><span class="r"></span></p>
    <p id="t84" class="pln"><span class="n"><a href="#t84">84</a></span><span class="t">&nbsp;</span><span class="r"></span></p>
    <p id="t85" class="pln"><span class="n"><a href="#t85">85</a></span><span class="t"><span class="str">        Parameters</span>&nbsp;</span><span class="r"></span></p>
    <p id="t86" class="pln"><span class="n"><a href="#t86">86</a></span><span class="t"><span class="str">        ----------</span>&nbsp;</span><span class="r"></span></p>
    <p id="t87" class="pln"><span class="n"><a href="#t87">87</a></span><span class="t"><span class="str">        kind : str</span>&nbsp;</span><span class="r"></span></p>
    <p id="t88" class="pln"><span class="n"><a href="#t88">88</a></span><span class="t"><span class="str">            Name of action space class</span>&nbsp;</span><span class="r"></span></p>
    <p id="t89" class="pln"><span class="n"><a href="#t89">89</a></span><span class="t"><span class="str">        args: list</span>&nbsp;</span><span class="r"></span></p>
    <p id="t90" class="pln"><span class="n"><a href="#t90">90</a></span><span class="t"><span class="str">            List of arguments to pass to action space class</span>&nbsp;</span><span class="r"></span></p>
    <p id="t91" class="pln"><span class="n"><a href="#t91">91</a></span><span class="t"><span class="str">        """</span>&nbsp;</span><span class="r"></span></p>
    <p id="t92" class="run"><span class="n"><a href="#t92">92</a></span><span class="t">        <span class="nam">self</span><span class="op">.</span><span class="nam">config</span><span class="op">[</span><span class="str">"action_space"</span><span class="op">]</span> <span class="op">=</span> <span class="nam">kind</span>&nbsp;</span><span class="r"></span></p>
    <p id="t93" class="run"><span class="n"><a href="#t93">93</a></span><span class="t">        <span class="nam">self</span><span class="op">.</span><span class="nam">config</span><span class="op">[</span><span class="str">"action_space_args"</span><span class="op">]</span> <span class="op">=</span> <span class="nam">args</span>&nbsp;</span><span class="r"></span></p>
    <p id="t94" class="pln"><span class="n"><a href="#t94">94</a></span><span class="t">&nbsp;</span><span class="r"></span></p>
    <p id="t95" class="run"><span class="n"><a href="#t95">95</a></span><span class="t">    <span class="key">def</span> <span class="nam">set_observation_space</span><span class="op">(</span><span class="nam">self</span><span class="op">,</span> <span class="nam">kind</span><span class="op">,</span> <span class="nam">args</span><span class="op">,</span> <span class="nam">data_type</span><span class="op">)</span><span class="op">:</span>&nbsp;</span><span class="r"></span></p>
    <p id="t96" class="pln"><span class="n"><a href="#t96">96</a></span><span class="t">        <span class="str">"""</span>&nbsp;</span><span class="r"></span></p>
    <p id="t97" class="pln"><span class="n"><a href="#t97">97</a></span><span class="t"><span class="str">        Change observation_space</span>&nbsp;</span><span class="r"></span></p>
    <p id="t98" class="pln"><span class="n"><a href="#t98">98</a></span><span class="t">&nbsp;</span><span class="r"></span></p>
    <p id="t99" class="pln"><span class="n"><a href="#t99">99</a></span><span class="t"><span class="str">        Parameters</span>&nbsp;</span><span class="r"></span></p>
    <p id="t100" class="pln"><span class="n"><a href="#t100">100</a></span><span class="t"><span class="str">        ----------</span>&nbsp;</span><span class="r"></span></p>
    <p id="t101" class="pln"><span class="n"><a href="#t101">101</a></span><span class="t"><span class="str">        config : str</span>&nbsp;</span><span class="r"></span></p>
    <p id="t102" class="pln"><span class="n"><a href="#t102">102</a></span><span class="t"><span class="str">            Name of observation space class</span>&nbsp;</span><span class="r"></span></p>
    <p id="t103" class="pln"><span class="n"><a href="#t103">103</a></span><span class="t"><span class="str">        args : list</span>&nbsp;</span><span class="r"></span></p>
    <p id="t104" class="pln"><span class="n"><a href="#t104">104</a></span><span class="t"><span class="str">            List of arguments to pass to observation space class</span>&nbsp;</span><span class="r"></span></p>
    <p id="t105" class="pln"><span class="n"><a href="#t105">105</a></span><span class="t"><span class="str">        data_type : type</span>&nbsp;</span><span class="r"></span></p>
    <p id="t106" class="pln"><span class="n"><a href="#t106">106</a></span><span class="t"><span class="str">            Data type of observation space</span>&nbsp;</span><span class="r"></span></p>
    <p id="t107" class="pln"><span class="n"><a href="#t107">107</a></span><span class="t"><span class="str">        """</span>&nbsp;</span><span class="r"></span></p>
    <p id="t108" class="run"><span class="n"><a href="#t108">108</a></span><span class="t">        <span class="nam">self</span><span class="op">.</span><span class="nam">config</span><span class="op">[</span><span class="str">"observation_space"</span><span class="op">]</span> <span class="op">=</span> <span class="nam">kind</span>&nbsp;</span><span class="r"></span></p>
    <p id="t109" class="run"><span class="n"><a href="#t109">109</a></span><span class="t">        <span class="nam">self</span><span class="op">.</span><span class="nam">config</span><span class="op">[</span><span class="str">"observation_space_args"</span><span class="op">]</span> <span class="op">=</span> <span class="nam">args</span>&nbsp;</span><span class="r"></span></p>
    <p id="t110" class="run"><span class="n"><a href="#t110">110</a></span><span class="t">        <span class="nam">self</span><span class="op">.</span><span class="nam">config</span><span class="op">[</span><span class="str">"observation_space_type"</span><span class="op">]</span> <span class="op">=</span> <span class="nam">data_type</span>&nbsp;</span><span class="r"></span></p>
    <p id="t111" class="pln"><span class="n"><a href="#t111">111</a></span><span class="t">&nbsp;</span><span class="r"></span></p>
=======
    <p id="t4" class="pln"><span class="n"><a href="#t4">4</a></span><span class="t">&nbsp;</span><span class="r"></span></p>
    <p id="t5" class="run"><span class="n"><a href="#t5">5</a></span><span class="t"><span class="key">class</span> <span class="nam">AbstractBenchmark</span><span class="op">:</span>&nbsp;</span><span class="r"></span></p>
    <p id="t6" class="pln"><span class="n"><a href="#t6">6</a></span><span class="t">    <span class="str">"""</span>&nbsp;</span><span class="r"></span></p>
    <p id="t7" class="pln"><span class="n"><a href="#t7">7</a></span><span class="t"><span class="str">    Abstract template for benchmark classes</span>&nbsp;</span><span class="r"></span></p>
    <p id="t8" class="pln"><span class="n"><a href="#t8">8</a></span><span class="t"><span class="str">    """</span>&nbsp;</span><span class="r"></span></p>
    <p id="t9" class="pln"><span class="n"><a href="#t9">9</a></span><span class="t">&nbsp;</span><span class="r"></span></p>
    <p id="t10" class="run"><span class="n"><a href="#t10">10</a></span><span class="t">    <span class="key">def</span> <span class="nam">__init__</span><span class="op">(</span><span class="nam">self</span><span class="op">,</span> <span class="nam">config_path</span><span class="op">=</span><span class="key">None</span><span class="op">)</span><span class="op">:</span>&nbsp;</span><span class="r"></span></p>
    <p id="t11" class="pln"><span class="n"><a href="#t11">11</a></span><span class="t">        <span class="str">"""</span>&nbsp;</span><span class="r"></span></p>
    <p id="t12" class="pln"><span class="n"><a href="#t12">12</a></span><span class="t"><span class="str">        Initialize benchmark class</span>&nbsp;</span><span class="r"></span></p>
    <p id="t13" class="pln"><span class="n"><a href="#t13">13</a></span><span class="t">&nbsp;</span><span class="r"></span></p>
    <p id="t14" class="pln"><span class="n"><a href="#t14">14</a></span><span class="t"><span class="str">        Parameters</span>&nbsp;</span><span class="r"></span></p>
    <p id="t15" class="pln"><span class="n"><a href="#t15">15</a></span><span class="t"><span class="str">        -------</span>&nbsp;</span><span class="r"></span></p>
    <p id="t16" class="pln"><span class="n"><a href="#t16">16</a></span><span class="t"><span class="str">        config_path : str</span>&nbsp;</span><span class="r"></span></p>
    <p id="t17" class="pln"><span class="n"><a href="#t17">17</a></span><span class="t"><span class="str">            Path to load configuration from (if read from file)</span>&nbsp;</span><span class="r"></span></p>
    <p id="t18" class="pln"><span class="n"><a href="#t18">18</a></span><span class="t"><span class="str">        """</span>&nbsp;</span><span class="r"></span></p>
    <p id="t19" class="run"><span class="n"><a href="#t19">19</a></span><span class="t">        <span class="key">if</span> <span class="nam">config_path</span><span class="op">:</span>&nbsp;</span><span class="r"></span></p>
    <p id="t20" class="run"><span class="n"><a href="#t20">20</a></span><span class="t">            <span class="nam">self</span><span class="op">.</span><span class="nam">config_path</span> <span class="op">=</span> <span class="nam">config_path</span>&nbsp;</span><span class="r"></span></p>
    <p id="t21" class="run"><span class="n"><a href="#t21">21</a></span><span class="t">            <span class="nam">self</span><span class="op">.</span><span class="nam">read_config_file</span><span class="op">(</span><span class="nam">self</span><span class="op">.</span><span class="nam">config_path</span><span class="op">)</span>&nbsp;</span><span class="r"></span></p>
    <p id="t22" class="pln"><span class="n"><a href="#t22">22</a></span><span class="t">        <span class="key">else</span><span class="op">:</span>&nbsp;</span><span class="r"></span></p>
    <p id="t23" class="run"><span class="n"><a href="#t23">23</a></span><span class="t">            <span class="nam">self</span><span class="op">.</span><span class="nam">config</span> <span class="op">=</span> <span class="key">None</span>&nbsp;</span><span class="r"></span></p>
    <p id="t24" class="pln"><span class="n"><a href="#t24">24</a></span><span class="t">&nbsp;</span><span class="r"></span></p>
    <p id="t25" class="run"><span class="n"><a href="#t25">25</a></span><span class="t">    <span class="key">def</span> <span class="nam">get_config</span><span class="op">(</span><span class="nam">self</span><span class="op">)</span><span class="op">:</span>&nbsp;</span><span class="r"></span></p>
    <p id="t26" class="pln"><span class="n"><a href="#t26">26</a></span><span class="t">        <span class="str">"""</span>&nbsp;</span><span class="r"></span></p>
    <p id="t27" class="pln"><span class="n"><a href="#t27">27</a></span><span class="t"><span class="str">        Return current configuration</span>&nbsp;</span><span class="r"></span></p>
    <p id="t28" class="pln"><span class="n"><a href="#t28">28</a></span><span class="t">&nbsp;</span><span class="r"></span></p>
    <p id="t29" class="pln"><span class="n"><a href="#t29">29</a></span><span class="t"><span class="str">        Returns</span>&nbsp;</span><span class="r"></span></p>
    <p id="t30" class="pln"><span class="n"><a href="#t30">30</a></span><span class="t"><span class="str">        -------</span>&nbsp;</span><span class="r"></span></p>
    <p id="t31" class="pln"><span class="n"><a href="#t31">31</a></span><span class="t"><span class="str">        dict</span>&nbsp;</span><span class="r"></span></p>
    <p id="t32" class="pln"><span class="n"><a href="#t32">32</a></span><span class="t"><span class="str">            Current config</span>&nbsp;</span><span class="r"></span></p>
    <p id="t33" class="pln"><span class="n"><a href="#t33">33</a></span><span class="t"><span class="str">        """</span>&nbsp;</span><span class="r"></span></p>
    <p id="t34" class="run"><span class="n"><a href="#t34">34</a></span><span class="t">        <span class="key">return</span> <span class="nam">self</span><span class="op">.</span><span class="nam">config</span>&nbsp;</span><span class="r"></span></p>
    <p id="t35" class="pln"><span class="n"><a href="#t35">35</a></span><span class="t">&nbsp;</span><span class="r"></span></p>
    <p id="t36" class="run"><span class="n"><a href="#t36">36</a></span><span class="t">    <span class="key">def</span> <span class="nam">save_config</span><span class="op">(</span><span class="nam">self</span><span class="op">,</span> <span class="nam">path</span><span class="op">)</span><span class="op">:</span>&nbsp;</span><span class="r"></span></p>
    <p id="t37" class="pln"><span class="n"><a href="#t37">37</a></span><span class="t">        <span class="str">"""</span>&nbsp;</span><span class="r"></span></p>
    <p id="t38" class="pln"><span class="n"><a href="#t38">38</a></span><span class="t"><span class="str">        Save configuration to .json</span>&nbsp;</span><span class="r"></span></p>
    <p id="t39" class="pln"><span class="n"><a href="#t39">39</a></span><span class="t">&nbsp;</span><span class="r"></span></p>
    <p id="t40" class="pln"><span class="n"><a href="#t40">40</a></span><span class="t"><span class="str">        Parameters</span>&nbsp;</span><span class="r"></span></p>
    <p id="t41" class="pln"><span class="n"><a href="#t41">41</a></span><span class="t"><span class="str">        ----------</span>&nbsp;</span><span class="r"></span></p>
    <p id="t42" class="pln"><span class="n"><a href="#t42">42</a></span><span class="t"><span class="str">        path : str</span>&nbsp;</span><span class="r"></span></p>
    <p id="t43" class="pln"><span class="n"><a href="#t43">43</a></span><span class="t"><span class="str">            File to save config to</span>&nbsp;</span><span class="r"></span></p>
    <p id="t44" class="pln"><span class="n"><a href="#t44">44</a></span><span class="t"><span class="str">        """</span>&nbsp;</span><span class="r"></span></p>
    <p id="t45" class="run"><span class="n"><a href="#t45">45</a></span><span class="t">        <span class="nam">conf</span> <span class="op">=</span> <span class="nam">self</span><span class="op">.</span><span class="nam">config</span><span class="op">.</span><span class="nam">copy</span><span class="op">(</span><span class="op">)</span>&nbsp;</span><span class="r"></span></p>
    <p id="t46" class="run"><span class="n"><a href="#t46">46</a></span><span class="t">        <span class="key">if</span> <span class="str">"observation_space_type"</span> <span class="key">in</span> <span class="nam">self</span><span class="op">.</span><span class="nam">config</span><span class="op">:</span>&nbsp;</span><span class="r"></span></p>
    <p id="t47" class="run"><span class="n"><a href="#t47">47</a></span><span class="t">            <span class="nam">conf</span><span class="op">[</span><span class="str">"observation_space_type"</span><span class="op">]</span> <span class="op">=</span> <span class="str">f"{self.config['observation_space_type']}"</span>&nbsp;</span><span class="r"></span></p>
    <p id="t48" class="run"><span class="n"><a href="#t48">48</a></span><span class="t">        <span class="key">for</span> <span class="nam">k</span> <span class="key">in</span> <span class="nam">self</span><span class="op">.</span><span class="nam">config</span><span class="op">.</span><span class="nam">keys</span><span class="op">(</span><span class="op">)</span><span class="op">:</span>&nbsp;</span><span class="r"></span></p>
    <p id="t49" class="run"><span class="n"><a href="#t49">49</a></span><span class="t">            <span class="key">if</span> <span class="nam">isinstance</span><span class="op">(</span><span class="nam">self</span><span class="op">.</span><span class="nam">config</span><span class="op">[</span><span class="nam">k</span><span class="op">]</span><span class="op">,</span> <span class="nam">np</span><span class="op">.</span><span class="nam">ndarray</span><span class="op">)</span> <span class="key">or</span> <span class="nam">isinstance</span><span class="op">(</span>&nbsp;</span><span class="r"></span></p>
    <p id="t50" class="pln"><span class="n"><a href="#t50">50</a></span><span class="t">                <span class="nam">self</span><span class="op">.</span><span class="nam">config</span><span class="op">[</span><span class="nam">k</span><span class="op">]</span><span class="op">,</span> <span class="nam">list</span>&nbsp;</span><span class="r"></span></p>
    <p id="t51" class="pln"><span class="n"><a href="#t51">51</a></span><span class="t">            <span class="op">)</span><span class="op">:</span>&nbsp;</span><span class="r"></span></p>
    <p id="t52" class="run"><span class="n"><a href="#t52">52</a></span><span class="t">                <span class="key">if</span> <span class="nam">type</span><span class="op">(</span><span class="nam">self</span><span class="op">.</span><span class="nam">config</span><span class="op">[</span><span class="nam">k</span><span class="op">]</span><span class="op">[</span><span class="num">0</span><span class="op">]</span><span class="op">)</span> <span class="op">==</span> <span class="nam">np</span><span class="op">.</span><span class="nam">ndarray</span><span class="op">:</span>&nbsp;</span><span class="r"></span></p>
    <p id="t53" class="run"><span class="n"><a href="#t53">53</a></span><span class="t">                    <span class="nam">conf</span><span class="op">[</span><span class="nam">k</span><span class="op">]</span> <span class="op">=</span> <span class="nam">list</span><span class="op">(</span><span class="nam">map</span><span class="op">(</span><span class="nam">list</span><span class="op">,</span> <span class="nam">conf</span><span class="op">[</span><span class="nam">k</span><span class="op">]</span><span class="op">)</span><span class="op">)</span>&nbsp;</span><span class="r"></span></p>
    <p id="t54" class="run"><span class="n"><a href="#t54">54</a></span><span class="t">                    <span class="key">for</span> <span class="nam">i</span> <span class="key">in</span> <span class="nam">range</span><span class="op">(</span><span class="nam">len</span><span class="op">(</span><span class="nam">conf</span><span class="op">[</span><span class="nam">k</span><span class="op">]</span><span class="op">)</span><span class="op">)</span><span class="op">:</span>&nbsp;</span><span class="r"></span></p>
    <p id="t55" class="run"><span class="n"><a href="#t55">55</a></span><span class="t">                        <span class="key">if</span> <span class="op">(</span>&nbsp;</span><span class="r"></span></p>
    <p id="t56" class="pln"><span class="n"><a href="#t56">56</a></span><span class="t">                            <span class="key">not</span> <span class="nam">type</span><span class="op">(</span><span class="nam">conf</span><span class="op">[</span><span class="nam">k</span><span class="op">]</span><span class="op">[</span><span class="nam">i</span><span class="op">]</span><span class="op">[</span><span class="num">0</span><span class="op">]</span><span class="op">)</span> <span class="op">==</span> <span class="nam">float</span>&nbsp;</span><span class="r"></span></p>
    <p id="t57" class="pln"><span class="n"><a href="#t57">57</a></span><span class="t">                            <span class="key">and</span> <span class="nam">np</span><span class="op">.</span><span class="nam">inf</span> <span class="key">not</span> <span class="key">in</span> <span class="nam">conf</span><span class="op">[</span><span class="nam">k</span><span class="op">]</span><span class="op">[</span><span class="nam">i</span><span class="op">]</span>&nbsp;</span><span class="r"></span></p>
    <p id="t58" class="pln"><span class="n"><a href="#t58">58</a></span><span class="t">                            <span class="key">and</span> <span class="op">-</span><span class="nam">np</span><span class="op">.</span><span class="nam">inf</span> <span class="key">not</span> <span class="key">in</span> <span class="nam">conf</span><span class="op">[</span><span class="nam">k</span><span class="op">]</span><span class="op">[</span><span class="nam">i</span><span class="op">]</span>&nbsp;</span><span class="r"></span></p>
    <p id="t59" class="pln"><span class="n"><a href="#t59">59</a></span><span class="t">                        <span class="op">)</span><span class="op">:</span>&nbsp;</span><span class="r"></span></p>
    <p id="t60" class="run"><span class="n"><a href="#t60">60</a></span><span class="t">                            <span class="nam">conf</span><span class="op">[</span><span class="nam">k</span><span class="op">]</span><span class="op">[</span><span class="nam">i</span><span class="op">]</span> <span class="op">=</span> <span class="nam">list</span><span class="op">(</span><span class="nam">map</span><span class="op">(</span><span class="nam">int</span><span class="op">,</span> <span class="nam">conf</span><span class="op">[</span><span class="nam">k</span><span class="op">]</span><span class="op">[</span><span class="nam">i</span><span class="op">]</span><span class="op">)</span><span class="op">)</span>&nbsp;</span><span class="r"></span></p>
    <p id="t61" class="run"><span class="n"><a href="#t61">61</a></span><span class="t">        <span class="key">with</span> <span class="nam">open</span><span class="op">(</span><span class="nam">path</span><span class="op">,</span> <span class="str">"w"</span><span class="op">)</span> <span class="key">as</span> <span class="nam">fp</span><span class="op">:</span>&nbsp;</span><span class="r"></span></p>
    <p id="t62" class="run"><span class="n"><a href="#t62">62</a></span><span class="t">            <span class="nam">json</span><span class="op">.</span><span class="nam">dump</span><span class="op">(</span><span class="nam">conf</span><span class="op">,</span> <span class="nam">fp</span><span class="op">)</span>&nbsp;</span><span class="r"></span></p>
    <p id="t63" class="pln"><span class="n"><a href="#t63">63</a></span><span class="t">&nbsp;</span><span class="r"></span></p>
    <p id="t64" class="run"><span class="n"><a href="#t64">64</a></span><span class="t">    <span class="key">def</span> <span class="nam">read_config_file</span><span class="op">(</span><span class="nam">self</span><span class="op">,</span> <span class="nam">path</span><span class="op">)</span><span class="op">:</span>&nbsp;</span><span class="r"></span></p>
    <p id="t65" class="pln"><span class="n"><a href="#t65">65</a></span><span class="t">        <span class="str">"""</span>&nbsp;</span><span class="r"></span></p>
    <p id="t66" class="pln"><span class="n"><a href="#t66">66</a></span><span class="t"><span class="str">        Read configuration from file</span>&nbsp;</span><span class="r"></span></p>
    <p id="t67" class="pln"><span class="n"><a href="#t67">67</a></span><span class="t">&nbsp;</span><span class="r"></span></p>
    <p id="t68" class="pln"><span class="n"><a href="#t68">68</a></span><span class="t"><span class="str">        Parameters</span>&nbsp;</span><span class="r"></span></p>
    <p id="t69" class="pln"><span class="n"><a href="#t69">69</a></span><span class="t"><span class="str">        ----------</span>&nbsp;</span><span class="r"></span></p>
    <p id="t70" class="pln"><span class="n"><a href="#t70">70</a></span><span class="t"><span class="str">        path : str</span>&nbsp;</span><span class="r"></span></p>
    <p id="t71" class="pln"><span class="n"><a href="#t71">71</a></span><span class="t"><span class="str">            Path to config file</span>&nbsp;</span><span class="r"></span></p>
    <p id="t72" class="pln"><span class="n"><a href="#t72">72</a></span><span class="t"><span class="str">        """</span>&nbsp;</span><span class="r"></span></p>
    <p id="t73" class="run"><span class="n"><a href="#t73">73</a></span><span class="t">        <span class="key">with</span> <span class="nam">open</span><span class="op">(</span><span class="nam">path</span><span class="op">,</span> <span class="str">"r"</span><span class="op">)</span> <span class="key">as</span> <span class="nam">fp</span><span class="op">:</span>&nbsp;</span><span class="r"></span></p>
    <p id="t74" class="run"><span class="n"><a href="#t74">74</a></span><span class="t">            <span class="nam">self</span><span class="op">.</span><span class="nam">config</span> <span class="op">=</span> <span class="nam">objdict</span><span class="op">(</span><span class="nam">json</span><span class="op">.</span><span class="nam">load</span><span class="op">(</span><span class="nam">fp</span><span class="op">)</span><span class="op">)</span>&nbsp;</span><span class="r"></span></p>
    <p id="t75" class="run"><span class="n"><a href="#t75">75</a></span><span class="t">        <span class="key">if</span> <span class="str">"observation_space_type"</span> <span class="key">in</span> <span class="nam">self</span><span class="op">.</span><span class="nam">config</span><span class="op">:</span>&nbsp;</span><span class="r"></span></p>
    <p id="t76" class="pln"><span class="n"><a href="#t76">76</a></span><span class="t">            <span class="com"># Types have to be numpy dtype (for gym spaces)s</span>&nbsp;</span><span class="r"></span></p>
    <p id="t77" class="run"><span class="n"><a href="#t77">77</a></span><span class="t">            <span class="key">if</span> <span class="nam">type</span><span class="op">(</span><span class="nam">self</span><span class="op">.</span><span class="nam">config</span><span class="op">[</span><span class="str">"observation_space_type"</span><span class="op">]</span><span class="op">)</span> <span class="op">==</span> <span class="nam">str</span><span class="op">:</span>&nbsp;</span><span class="r"></span></p>
    <p id="t78" class="run"><span class="n"><a href="#t78">78</a></span><span class="t">                <span class="nam">typestring</span> <span class="op">=</span> <span class="nam">self</span><span class="op">.</span><span class="nam">config</span><span class="op">[</span><span class="str">"observation_space_type"</span><span class="op">]</span><span class="op">.</span><span class="nam">split</span><span class="op">(</span><span class="str">" "</span><span class="op">)</span><span class="op">[</span><span class="num">1</span><span class="op">]</span><span class="op">[</span><span class="op">:</span><span class="op">-</span><span class="num">2</span><span class="op">]</span>&nbsp;</span><span class="r"></span></p>
    <p id="t79" class="run"><span class="n"><a href="#t79">79</a></span><span class="t">                <span class="nam">typestring</span> <span class="op">=</span> <span class="nam">typestring</span><span class="op">.</span><span class="nam">split</span><span class="op">(</span><span class="str">"."</span><span class="op">)</span><span class="op">[</span><span class="num">1</span><span class="op">]</span>&nbsp;</span><span class="r"></span></p>
    <p id="t80" class="run"><span class="n"><a href="#t80">80</a></span><span class="t">                <span class="nam">self</span><span class="op">.</span><span class="nam">config</span><span class="op">[</span><span class="str">"observation_space_type"</span><span class="op">]</span> <span class="op">=</span> <span class="nam">getattr</span><span class="op">(</span><span class="nam">np</span><span class="op">,</span> <span class="nam">typestring</span><span class="op">)</span>&nbsp;</span><span class="r"></span></p>
    <p id="t81" class="run"><span class="n"><a href="#t81">81</a></span><span class="t">        <span class="key">for</span> <span class="nam">k</span> <span class="key">in</span> <span class="nam">self</span><span class="op">.</span><span class="nam">config</span><span class="op">.</span><span class="nam">keys</span><span class="op">(</span><span class="op">)</span><span class="op">:</span>&nbsp;</span><span class="r"></span></p>
    <p id="t82" class="run"><span class="n"><a href="#t82">82</a></span><span class="t">            <span class="key">if</span> <span class="nam">type</span><span class="op">(</span><span class="nam">self</span><span class="op">.</span><span class="nam">config</span><span class="op">[</span><span class="nam">k</span><span class="op">]</span><span class="op">)</span> <span class="op">==</span> <span class="nam">list</span><span class="op">:</span>&nbsp;</span><span class="r"></span></p>
    <p id="t83" class="run"><span class="n"><a href="#t83">83</a></span><span class="t">                <span class="key">if</span> <span class="nam">type</span><span class="op">(</span><span class="nam">self</span><span class="op">.</span><span class="nam">config</span><span class="op">[</span><span class="nam">k</span><span class="op">]</span><span class="op">[</span><span class="num">0</span><span class="op">]</span><span class="op">)</span> <span class="op">==</span> <span class="nam">list</span><span class="op">:</span>&nbsp;</span><span class="r"></span></p>
    <p id="t84" class="run"><span class="n"><a href="#t84">84</a></span><span class="t">                    <span class="nam">map</span><span class="op">(</span><span class="nam">np</span><span class="op">.</span><span class="nam">array</span><span class="op">,</span> <span class="nam">self</span><span class="op">.</span><span class="nam">config</span><span class="op">[</span><span class="nam">k</span><span class="op">]</span><span class="op">)</span>&nbsp;</span><span class="r"></span></p>
    <p id="t85" class="run"><span class="n"><a href="#t85">85</a></span><span class="t">                <span class="nam">self</span><span class="op">.</span><span class="nam">config</span><span class="op">[</span><span class="nam">k</span><span class="op">]</span> <span class="op">=</span> <span class="nam">np</span><span class="op">.</span><span class="nam">array</span><span class="op">(</span><span class="nam">self</span><span class="op">.</span><span class="nam">config</span><span class="op">[</span><span class="nam">k</span><span class="op">]</span><span class="op">)</span>&nbsp;</span><span class="r"></span></p>
    <p id="t86" class="pln"><span class="n"><a href="#t86">86</a></span><span class="t">&nbsp;</span><span class="r"></span></p>
    <p id="t87" class="run"><span class="n"><a href="#t87">87</a></span><span class="t">    <span class="key">def</span> <span class="nam">get_environment</span><span class="op">(</span><span class="nam">self</span><span class="op">)</span><span class="op">:</span>&nbsp;</span><span class="r"></span></p>
    <p id="t88" class="pln"><span class="n"><a href="#t88">88</a></span><span class="t">        <span class="str">"""</span>&nbsp;</span><span class="r"></span></p>
    <p id="t89" class="pln"><span class="n"><a href="#t89">89</a></span><span class="t"><span class="str">        Make benchmark environment</span>&nbsp;</span><span class="r"></span></p>
    <p id="t90" class="pln"><span class="n"><a href="#t90">90</a></span><span class="t">&nbsp;</span><span class="r"></span></p>
    <p id="t91" class="pln"><span class="n"><a href="#t91">91</a></span><span class="t"><span class="str">        Returns</span>&nbsp;</span><span class="r"></span></p>
    <p id="t92" class="pln"><span class="n"><a href="#t92">92</a></span><span class="t"><span class="str">        -------</span>&nbsp;</span><span class="r"></span></p>
    <p id="t93" class="pln"><span class="n"><a href="#t93">93</a></span><span class="t"><span class="str">        env : gym.Env</span>&nbsp;</span><span class="r"></span></p>
    <p id="t94" class="pln"><span class="n"><a href="#t94">94</a></span><span class="t"><span class="str">            Benchmark environment</span>&nbsp;</span><span class="r"></span></p>
    <p id="t95" class="pln"><span class="n"><a href="#t95">95</a></span><span class="t"><span class="str">        """</span>&nbsp;</span><span class="r"></span></p>
    <p id="t96" class="run"><span class="n"><a href="#t96">96</a></span><span class="t">        <span class="key">raise</span> <span class="nam">NotImplementedError</span>&nbsp;</span><span class="r"></span></p>
    <p id="t97" class="pln"><span class="n"><a href="#t97">97</a></span><span class="t">&nbsp;</span><span class="r"></span></p>
    <p id="t98" class="run"><span class="n"><a href="#t98">98</a></span><span class="t">    <span class="key">def</span> <span class="nam">set_seed</span><span class="op">(</span><span class="nam">self</span><span class="op">,</span> <span class="nam">seed</span><span class="op">)</span><span class="op">:</span>&nbsp;</span><span class="r"></span></p>
    <p id="t99" class="pln"><span class="n"><a href="#t99">99</a></span><span class="t">        <span class="str">"""</span>&nbsp;</span><span class="r"></span></p>
    <p id="t100" class="pln"><span class="n"><a href="#t100">100</a></span><span class="t"><span class="str">        Set environment seed</span>&nbsp;</span><span class="r"></span></p>
    <p id="t101" class="pln"><span class="n"><a href="#t101">101</a></span><span class="t">&nbsp;</span><span class="r"></span></p>
    <p id="t102" class="pln"><span class="n"><a href="#t102">102</a></span><span class="t"><span class="str">        Parameters</span>&nbsp;</span><span class="r"></span></p>
    <p id="t103" class="pln"><span class="n"><a href="#t103">103</a></span><span class="t"><span class="str">        ----------</span>&nbsp;</span><span class="r"></span></p>
    <p id="t104" class="pln"><span class="n"><a href="#t104">104</a></span><span class="t"><span class="str">        seed : int</span>&nbsp;</span><span class="r"></span></p>
    <p id="t105" class="pln"><span class="n"><a href="#t105">105</a></span><span class="t"><span class="str">            New seed</span>&nbsp;</span><span class="r"></span></p>
    <p id="t106" class="pln"><span class="n"><a href="#t106">106</a></span><span class="t"><span class="str">        """</span>&nbsp;</span><span class="r"></span></p>
    <p id="t107" class="run"><span class="n"><a href="#t107">107</a></span><span class="t">        <span class="nam">self</span><span class="op">.</span><span class="nam">config</span><span class="op">[</span><span class="str">"seed"</span><span class="op">]</span> <span class="op">=</span> <span class="nam">seed</span>&nbsp;</span><span class="r"></span></p>
    <p id="t108" class="pln"><span class="n"><a href="#t108">108</a></span><span class="t">&nbsp;</span><span class="r"></span></p>
    <p id="t109" class="run"><span class="n"><a href="#t109">109</a></span><span class="t">    <span class="key">def</span> <span class="nam">set_action_space</span><span class="op">(</span><span class="nam">self</span><span class="op">,</span> <span class="nam">kind</span><span class="op">,</span> <span class="nam">args</span><span class="op">)</span><span class="op">:</span>&nbsp;</span><span class="r"></span></p>
    <p id="t110" class="pln"><span class="n"><a href="#t110">110</a></span><span class="t">        <span class="str">"""</span>&nbsp;</span><span class="r"></span></p>
    <p id="t111" class="pln"><span class="n"><a href="#t111">111</a></span><span class="t"><span class="str">        Change action space</span>&nbsp;</span><span class="r"></span></p>
>>>>>>> 982300b1
    <p id="t112" class="pln"><span class="n"><a href="#t112">112</a></span><span class="t">&nbsp;</span><span class="r"></span></p>
    <p id="t113" class="pln"><span class="n"><a href="#t113">113</a></span><span class="t"><span class="str">        Parameters</span>&nbsp;</span><span class="r"></span></p>
    <p id="t114" class="pln"><span class="n"><a href="#t114">114</a></span><span class="t"><span class="str">        ----------</span>&nbsp;</span><span class="r"></span></p>
    <p id="t115" class="pln"><span class="n"><a href="#t115">115</a></span><span class="t"><span class="str">        kind : str</span>&nbsp;</span><span class="r"></span></p>
    <p id="t116" class="pln"><span class="n"><a href="#t116">116</a></span><span class="t"><span class="str">            Name of action space class</span>&nbsp;</span><span class="r"></span></p>
    <p id="t117" class="pln"><span class="n"><a href="#t117">117</a></span><span class="t"><span class="str">        args: list</span>&nbsp;</span><span class="r"></span></p>
    <p id="t118" class="pln"><span class="n"><a href="#t118">118</a></span><span class="t"><span class="str">            List of arguments to pass to action space class</span>&nbsp;</span><span class="r"></span></p>
    <p id="t119" class="pln"><span class="n"><a href="#t119">119</a></span><span class="t"><span class="str">        """</span>&nbsp;</span><span class="r"></span></p>
    <p id="t120" class="run"><span class="n"><a href="#t120">120</a></span><span class="t">        <span class="nam">self</span><span class="op">.</span><span class="nam">config</span><span class="op">[</span><span class="str">"action_space"</span><span class="op">]</span> <span class="op">=</span> <span class="nam">kind</span>&nbsp;</span><span class="r"></span></p>
    <p id="t121" class="run"><span class="n"><a href="#t121">121</a></span><span class="t">        <span class="nam">self</span><span class="op">.</span><span class="nam">config</span><span class="op">[</span><span class="str">"action_space_args"</span><span class="op">]</span> <span class="op">=</span> <span class="nam">args</span>&nbsp;</span><span class="r"></span></p>
    <p id="t122" class="pln"><span class="n"><a href="#t122">122</a></span><span class="t">&nbsp;</span><span class="r"></span></p>
    <p id="t123" class="run"><span class="n"><a href="#t123">123</a></span><span class="t">    <span class="key">def</span> <span class="nam">set_observation_space</span><span class="op">(</span><span class="nam">self</span><span class="op">,</span> <span class="nam">kind</span><span class="op">,</span> <span class="nam">args</span><span class="op">,</span> <span class="nam">data_type</span><span class="op">)</span><span class="op">:</span>&nbsp;</span><span class="r"></span></p>
    <p id="t124" class="pln"><span class="n"><a href="#t124">124</a></span><span class="t">        <span class="str">"""</span>&nbsp;</span><span class="r"></span></p>
    <p id="t125" class="pln"><span class="n"><a href="#t125">125</a></span><span class="t"><span class="str">        Change observation_space</span>&nbsp;</span><span class="r"></span></p>
    <p id="t126" class="pln"><span class="n"><a href="#t126">126</a></span><span class="t">&nbsp;</span><span class="r"></span></p>
    <p id="t127" class="pln"><span class="n"><a href="#t127">127</a></span><span class="t"><span class="str">        Parameters</span>&nbsp;</span><span class="r"></span></p>
    <p id="t128" class="pln"><span class="n"><a href="#t128">128</a></span><span class="t"><span class="str">        ----------</span>&nbsp;</span><span class="r"></span></p>
    <p id="t129" class="pln"><span class="n"><a href="#t129">129</a></span><span class="t"><span class="str">        config : str</span>&nbsp;</span><span class="r"></span></p>
    <p id="t130" class="pln"><span class="n"><a href="#t130">130</a></span><span class="t"><span class="str">            Name of observation space class</span>&nbsp;</span><span class="r"></span></p>
    <p id="t131" class="pln"><span class="n"><a href="#t131">131</a></span><span class="t"><span class="str">        args : list</span>&nbsp;</span><span class="r"></span></p>
    <p id="t132" class="pln"><span class="n"><a href="#t132">132</a></span><span class="t"><span class="str">            List of arguments to pass to observation space class</span>&nbsp;</span><span class="r"></span></p>
    <p id="t133" class="pln"><span class="n"><a href="#t133">133</a></span><span class="t"><span class="str">        data_type : type</span>&nbsp;</span><span class="r"></span></p>
    <p id="t134" class="pln"><span class="n"><a href="#t134">134</a></span><span class="t"><span class="str">            Data type of observation space</span>&nbsp;</span><span class="r"></span></p>
    <p id="t135" class="pln"><span class="n"><a href="#t135">135</a></span><span class="t"><span class="str">        """</span>&nbsp;</span><span class="r"></span></p>
    <p id="t136" class="run"><span class="n"><a href="#t136">136</a></span><span class="t">        <span class="nam">self</span><span class="op">.</span><span class="nam">config</span><span class="op">[</span><span class="str">"observation_space"</span><span class="op">]</span> <span class="op">=</span> <span class="nam">kind</span>&nbsp;</span><span class="r"></span></p>
    <p id="t137" class="run"><span class="n"><a href="#t137">137</a></span><span class="t">        <span class="nam">self</span><span class="op">.</span><span class="nam">config</span><span class="op">[</span><span class="str">"observation_space_args"</span><span class="op">]</span> <span class="op">=</span> <span class="nam">args</span>&nbsp;</span><span class="r"></span></p>
    <p id="t138" class="run"><span class="n"><a href="#t138">138</a></span><span class="t">        <span class="nam">self</span><span class="op">.</span><span class="nam">config</span><span class="op">[</span><span class="str">"observation_space_type"</span><span class="op">]</span> <span class="op">=</span> <span class="nam">data_type</span>&nbsp;</span><span class="r"></span></p>
    <p id="t139" class="pln"><span class="n"><a href="#t139">139</a></span><span class="t">&nbsp;</span><span class="r"></span></p>
    <p id="t140" class="pln"><span class="n"><a href="#t140">140</a></span><span class="t">&nbsp;</span><span class="r"></span></p>
    <p id="t141" class="pln"><span class="n"><a href="#t141">141</a></span><span class="t"><span class="com"># This code is taken from https://goodcode.io/articles/python-dict-object/</span>&nbsp;</span><span class="r"></span></p>
    <p id="t142" class="run"><span class="n"><a href="#t142">142</a></span><span class="t"><span class="key">class</span> <span class="nam">objdict</span><span class="op">(</span><span class="nam">dict</span><span class="op">)</span><span class="op">:</span>&nbsp;</span><span class="r"></span></p>
    <p id="t143" class="pln"><span class="n"><a href="#t143">143</a></span><span class="t">    <span class="str">"""</span>&nbsp;</span><span class="r"></span></p>
    <p id="t144" class="pln"><span class="n"><a href="#t144">144</a></span><span class="t"><span class="str">    Modified dict to make config changes more flexible</span>&nbsp;</span><span class="r"></span></p>
    <p id="t145" class="pln"><span class="n"><a href="#t145">145</a></span><span class="t"><span class="str">    """</span>&nbsp;</span><span class="r"></span></p>
    <p id="t146" class="pln"><span class="n"><a href="#t146">146</a></span><span class="t">&nbsp;</span><span class="r"></span></p>
    <p id="t147" class="run"><span class="n"><a href="#t147">147</a></span><span class="t">    <span class="key">def</span> <span class="nam">__getattr__</span><span class="op">(</span><span class="nam">self</span><span class="op">,</span> <span class="nam">name</span><span class="op">)</span><span class="op">:</span>&nbsp;</span><span class="r"></span></p>
    <p id="t148" class="run"><span class="n"><a href="#t148">148</a></span><span class="t">        <span class="key">if</span> <span class="nam">name</span> <span class="key">in</span> <span class="nam">self</span><span class="op">:</span>&nbsp;</span><span class="r"></span></p>
    <p id="t149" class="run"><span class="n"><a href="#t149">149</a></span><span class="t">            <span class="key">return</span> <span class="nam">self</span><span class="op">[</span><span class="nam">name</span><span class="op">]</span>&nbsp;</span><span class="r"></span></p>
    <p id="t150" class="pln"><span class="n"><a href="#t150">150</a></span><span class="t">        <span class="key">else</span><span class="op">:</span>&nbsp;</span><span class="r"></span></p>
    <p id="t151" class="run"><span class="n"><a href="#t151">151</a></span><span class="t">            <span class="key">raise</span> <span class="nam">AttributeError</span><span class="op">(</span><span class="str">"No such attribute: "</span> <span class="op">+</span> <span class="nam">name</span><span class="op">)</span>&nbsp;</span><span class="r"></span></p>
    <p id="t152" class="pln"><span class="n"><a href="#t152">152</a></span><span class="t">&nbsp;</span><span class="r"></span></p>
    <p id="t153" class="run"><span class="n"><a href="#t153">153</a></span><span class="t">    <span class="key">def</span> <span class="nam">__setattr__</span><span class="op">(</span><span class="nam">self</span><span class="op">,</span> <span class="nam">name</span><span class="op">,</span> <span class="nam">value</span><span class="op">)</span><span class="op">:</span>&nbsp;</span><span class="r"></span></p>
    <p id="t154" class="run"><span class="n"><a href="#t154">154</a></span><span class="t">        <span class="nam">self</span><span class="op">[</span><span class="nam">name</span><span class="op">]</span> <span class="op">=</span> <span class="nam">value</span>&nbsp;</span><span class="r"></span></p>
    <p id="t155" class="pln"><span class="n"><a href="#t155">155</a></span><span class="t">&nbsp;</span><span class="r"></span></p>
    <p id="t156" class="run"><span class="n"><a href="#t156">156</a></span><span class="t">    <span class="key">def</span> <span class="nam">__delattr__</span><span class="op">(</span><span class="nam">self</span><span class="op">,</span> <span class="nam">name</span><span class="op">)</span><span class="op">:</span>&nbsp;</span><span class="r"></span></p>
    <p id="t157" class="run"><span class="n"><a href="#t157">157</a></span><span class="t">        <span class="key">if</span> <span class="nam">name</span> <span class="key">in</span> <span class="nam">self</span><span class="op">:</span>&nbsp;</span><span class="r"></span></p>
    <p id="t158" class="run"><span class="n"><a href="#t158">158</a></span><span class="t">            <span class="key">del</span> <span class="nam">self</span><span class="op">[</span><span class="nam">name</span><span class="op">]</span>&nbsp;</span><span class="r"></span></p>
    <p id="t159" class="pln"><span class="n"><a href="#t159">159</a></span><span class="t">        <span class="key">else</span><span class="op">:</span>&nbsp;</span><span class="r"></span></p>
    <p id="t160" class="run"><span class="n"><a href="#t160">160</a></span><span class="t">            <span class="key">raise</span> <span class="nam">AttributeError</span><span class="op">(</span><span class="str">"No such attribute: "</span> <span class="op">+</span> <span class="nam">name</span><span class="op">)</span>&nbsp;</span><span class="r"></span></p>
</div>
<div id="footer">
    <div class="content">
        <p>
            <a class="nav" href="index.html">&#xab; index</a> &nbsp; &nbsp; <a class="nav" href="https://coverage.readthedocs.io">coverage.py v5.3</a>,
<<<<<<< HEAD
            created at 2020-12-07 16:19 +0100
=======
            created at 2020-12-10 15:42 +0100
>>>>>>> 982300b1
        </p>
    </div>
</div>
</body>
</html><|MERGE_RESOLUTION|>--- conflicted
+++ resolved
@@ -21,13 +21,8 @@
         </h1>
         <img id="keyboard_icon" src="keybd_closed.png" alt="Show keyboard shortcuts" />
         <h2 class="stats">
-<<<<<<< HEAD
-            37 statements &nbsp;
-            <button type="button" class="run shortkey_r button_toggle_run" title="Toggle lines run">37 run</button>
-=======
             58 statements &nbsp;
             <button type="button" class="run shortkey_r button_toggle_run" title="Toggle lines run">58 run</button>
->>>>>>> 982300b1
             <button type="button" class="mis show_mis shortkey_m button_toggle_mis" title="Toggle lines missing">0 missing</button>
             <button type="button" class="exc show_exc shortkey_x button_toggle_exc" title="Toggle lines excluded">0 excluded</button>
         </h2>
@@ -59,116 +54,6 @@
     <p id="t1" class="run"><span class="n"><a href="#t1">1</a></span><span class="t"><span class="key">import</span> <span class="nam">json</span>&nbsp;</span><span class="r"></span></p>
     <p id="t2" class="run"><span class="n"><a href="#t2">2</a></span><span class="t"><span class="key">import</span> <span class="nam">numpy</span> <span class="key">as</span> <span class="nam">np</span>&nbsp;</span><span class="r"></span></p>
     <p id="t3" class="pln"><span class="n"><a href="#t3">3</a></span><span class="t">&nbsp;</span><span class="r"></span></p>
-<<<<<<< HEAD
-    <p id="t4" class="run"><span class="n"><a href="#t4">4</a></span><span class="t"><span class="key">class</span> <span class="nam">AbstractBenchmark</span><span class="op">:</span>&nbsp;</span><span class="r"></span></p>
-    <p id="t5" class="pln"><span class="n"><a href="#t5">5</a></span><span class="t">    <span class="str">"""</span>&nbsp;</span><span class="r"></span></p>
-    <p id="t6" class="pln"><span class="n"><a href="#t6">6</a></span><span class="t"><span class="str">    Abstract template for benchmark classes</span>&nbsp;</span><span class="r"></span></p>
-    <p id="t7" class="pln"><span class="n"><a href="#t7">7</a></span><span class="t"><span class="str">    """</span>&nbsp;</span><span class="r"></span></p>
-    <p id="t8" class="pln"><span class="n"><a href="#t8">8</a></span><span class="t">&nbsp;</span><span class="r"></span></p>
-    <p id="t9" class="run"><span class="n"><a href="#t9">9</a></span><span class="t">    <span class="key">def</span> <span class="nam">__init__</span><span class="op">(</span><span class="nam">self</span><span class="op">,</span> <span class="nam">config_path</span><span class="op">=</span><span class="key">None</span><span class="op">)</span><span class="op">:</span>&nbsp;</span><span class="r"></span></p>
-    <p id="t10" class="pln"><span class="n"><a href="#t10">10</a></span><span class="t">        <span class="str">"""</span>&nbsp;</span><span class="r"></span></p>
-    <p id="t11" class="pln"><span class="n"><a href="#t11">11</a></span><span class="t"><span class="str">        Initialize benchmark class</span>&nbsp;</span><span class="r"></span></p>
-    <p id="t12" class="pln"><span class="n"><a href="#t12">12</a></span><span class="t">&nbsp;</span><span class="r"></span></p>
-    <p id="t13" class="pln"><span class="n"><a href="#t13">13</a></span><span class="t"><span class="str">        Parameters</span>&nbsp;</span><span class="r"></span></p>
-    <p id="t14" class="pln"><span class="n"><a href="#t14">14</a></span><span class="t"><span class="str">        -------</span>&nbsp;</span><span class="r"></span></p>
-    <p id="t15" class="pln"><span class="n"><a href="#t15">15</a></span><span class="t"><span class="str">        config_path : str</span>&nbsp;</span><span class="r"></span></p>
-    <p id="t16" class="pln"><span class="n"><a href="#t16">16</a></span><span class="t"><span class="str">            Path to load configuration from (if read from file)</span>&nbsp;</span><span class="r"></span></p>
-    <p id="t17" class="pln"><span class="n"><a href="#t17">17</a></span><span class="t"><span class="str">        """</span>&nbsp;</span><span class="r"></span></p>
-    <p id="t18" class="run"><span class="n"><a href="#t18">18</a></span><span class="t">        <span class="key">if</span> <span class="nam">config_path</span><span class="op">:</span>&nbsp;</span><span class="r"></span></p>
-    <p id="t19" class="run"><span class="n"><a href="#t19">19</a></span><span class="t">            <span class="nam">self</span><span class="op">.</span><span class="nam">config_path</span> <span class="op">=</span> <span class="nam">config_path</span>&nbsp;</span><span class="r"></span></p>
-    <p id="t20" class="run"><span class="n"><a href="#t20">20</a></span><span class="t">            <span class="nam">self</span><span class="op">.</span><span class="nam">read_config_file</span><span class="op">(</span><span class="nam">self</span><span class="op">.</span><span class="nam">config_path</span><span class="op">)</span>&nbsp;</span><span class="r"></span></p>
-    <p id="t21" class="pln"><span class="n"><a href="#t21">21</a></span><span class="t">        <span class="key">else</span><span class="op">:</span>&nbsp;</span><span class="r"></span></p>
-    <p id="t22" class="run"><span class="n"><a href="#t22">22</a></span><span class="t">            <span class="nam">self</span><span class="op">.</span><span class="nam">config</span> <span class="op">=</span> <span class="key">None</span>&nbsp;</span><span class="r"></span></p>
-    <p id="t23" class="pln"><span class="n"><a href="#t23">23</a></span><span class="t">&nbsp;</span><span class="r"></span></p>
-    <p id="t24" class="run"><span class="n"><a href="#t24">24</a></span><span class="t">    <span class="key">def</span> <span class="nam">get_config</span><span class="op">(</span><span class="nam">self</span><span class="op">)</span><span class="op">:</span>&nbsp;</span><span class="r"></span></p>
-    <p id="t25" class="pln"><span class="n"><a href="#t25">25</a></span><span class="t">        <span class="str">"""</span>&nbsp;</span><span class="r"></span></p>
-    <p id="t26" class="pln"><span class="n"><a href="#t26">26</a></span><span class="t"><span class="str">        Return current configuration</span>&nbsp;</span><span class="r"></span></p>
-    <p id="t27" class="pln"><span class="n"><a href="#t27">27</a></span><span class="t">&nbsp;</span><span class="r"></span></p>
-    <p id="t28" class="pln"><span class="n"><a href="#t28">28</a></span><span class="t"><span class="str">        Returns</span>&nbsp;</span><span class="r"></span></p>
-    <p id="t29" class="pln"><span class="n"><a href="#t29">29</a></span><span class="t"><span class="str">        -------</span>&nbsp;</span><span class="r"></span></p>
-    <p id="t30" class="pln"><span class="n"><a href="#t30">30</a></span><span class="t"><span class="str">        dict</span>&nbsp;</span><span class="r"></span></p>
-    <p id="t31" class="pln"><span class="n"><a href="#t31">31</a></span><span class="t"><span class="str">            Current config</span>&nbsp;</span><span class="r"></span></p>
-    <p id="t32" class="pln"><span class="n"><a href="#t32">32</a></span><span class="t"><span class="str">        """</span>&nbsp;</span><span class="r"></span></p>
-    <p id="t33" class="run"><span class="n"><a href="#t33">33</a></span><span class="t">        <span class="key">return</span> <span class="nam">self</span><span class="op">.</span><span class="nam">config</span>&nbsp;</span><span class="r"></span></p>
-    <p id="t34" class="pln"><span class="n"><a href="#t34">34</a></span><span class="t">&nbsp;</span><span class="r"></span></p>
-    <p id="t35" class="run"><span class="n"><a href="#t35">35</a></span><span class="t">    <span class="key">def</span> <span class="nam">save_config</span><span class="op">(</span><span class="nam">self</span><span class="op">,</span> <span class="nam">path</span><span class="op">)</span><span class="op">:</span>&nbsp;</span><span class="r"></span></p>
-    <p id="t36" class="pln"><span class="n"><a href="#t36">36</a></span><span class="t">        <span class="str">"""</span>&nbsp;</span><span class="r"></span></p>
-    <p id="t37" class="pln"><span class="n"><a href="#t37">37</a></span><span class="t"><span class="str">        Save configuration to .json</span>&nbsp;</span><span class="r"></span></p>
-    <p id="t38" class="pln"><span class="n"><a href="#t38">38</a></span><span class="t">&nbsp;</span><span class="r"></span></p>
-    <p id="t39" class="pln"><span class="n"><a href="#t39">39</a></span><span class="t"><span class="str">        Parameters</span>&nbsp;</span><span class="r"></span></p>
-    <p id="t40" class="pln"><span class="n"><a href="#t40">40</a></span><span class="t"><span class="str">        ----------</span>&nbsp;</span><span class="r"></span></p>
-    <p id="t41" class="pln"><span class="n"><a href="#t41">41</a></span><span class="t"><span class="str">        path : str</span>&nbsp;</span><span class="r"></span></p>
-    <p id="t42" class="pln"><span class="n"><a href="#t42">42</a></span><span class="t"><span class="str">            File to save config to</span>&nbsp;</span><span class="r"></span></p>
-    <p id="t43" class="pln"><span class="n"><a href="#t43">43</a></span><span class="t"><span class="str">        """</span>&nbsp;</span><span class="r"></span></p>
-    <p id="t44" class="run"><span class="n"><a href="#t44">44</a></span><span class="t">        <span class="key">with</span> <span class="nam">open</span><span class="op">(</span><span class="nam">path</span><span class="op">,</span> <span class="str">"w"</span><span class="op">)</span> <span class="key">as</span> <span class="nam">fp</span><span class="op">:</span>&nbsp;</span><span class="r"></span></p>
-    <p id="t45" class="run"><span class="n"><a href="#t45">45</a></span><span class="t">            <span class="nam">json</span><span class="op">.</span><span class="nam">dump</span><span class="op">(</span><span class="nam">self</span><span class="op">.</span><span class="nam">config</span><span class="op">,</span> <span class="nam">fp</span><span class="op">)</span>&nbsp;</span><span class="r"></span></p>
-    <p id="t46" class="pln"><span class="n"><a href="#t46">46</a></span><span class="t">&nbsp;</span><span class="r"></span></p>
-    <p id="t47" class="run"><span class="n"><a href="#t47">47</a></span><span class="t">    <span class="key">def</span> <span class="nam">read_config_file</span><span class="op">(</span><span class="nam">self</span><span class="op">,</span> <span class="nam">path</span><span class="op">)</span><span class="op">:</span>&nbsp;</span><span class="r"></span></p>
-    <p id="t48" class="pln"><span class="n"><a href="#t48">48</a></span><span class="t">        <span class="str">"""</span>&nbsp;</span><span class="r"></span></p>
-    <p id="t49" class="pln"><span class="n"><a href="#t49">49</a></span><span class="t"><span class="str">        Read configuration from file</span>&nbsp;</span><span class="r"></span></p>
-    <p id="t50" class="pln"><span class="n"><a href="#t50">50</a></span><span class="t">&nbsp;</span><span class="r"></span></p>
-    <p id="t51" class="pln"><span class="n"><a href="#t51">51</a></span><span class="t"><span class="str">        Parameters</span>&nbsp;</span><span class="r"></span></p>
-    <p id="t52" class="pln"><span class="n"><a href="#t52">52</a></span><span class="t"><span class="str">        ----------</span>&nbsp;</span><span class="r"></span></p>
-    <p id="t53" class="pln"><span class="n"><a href="#t53">53</a></span><span class="t"><span class="str">        path : str</span>&nbsp;</span><span class="r"></span></p>
-    <p id="t54" class="pln"><span class="n"><a href="#t54">54</a></span><span class="t"><span class="str">            Path to config file</span>&nbsp;</span><span class="r"></span></p>
-    <p id="t55" class="pln"><span class="n"><a href="#t55">55</a></span><span class="t"><span class="str">        """</span>&nbsp;</span><span class="r"></span></p>
-    <p id="t56" class="run"><span class="n"><a href="#t56">56</a></span><span class="t">        <span class="key">with</span> <span class="nam">open</span><span class="op">(</span><span class="nam">path</span><span class="op">,</span> <span class="str">"r"</span><span class="op">)</span> <span class="key">as</span> <span class="nam">fp</span><span class="op">:</span>&nbsp;</span><span class="r"></span></p>
-    <p id="t57" class="run"><span class="n"><a href="#t57">57</a></span><span class="t">            <span class="nam">self</span><span class="op">.</span><span class="nam">config</span> <span class="op">=</span> <span class="nam">objdict</span><span class="op">(</span><span class="nam">json</span><span class="op">.</span><span class="nam">load</span><span class="op">(</span><span class="nam">fp</span><span class="op">)</span><span class="op">)</span>&nbsp;</span><span class="r"></span></p>
-    <p id="t58" class="pln"><span class="n"><a href="#t58">58</a></span><span class="t">&nbsp;</span><span class="r"></span></p>
-    <p id="t59" class="run"><span class="n"><a href="#t59">59</a></span><span class="t">    <span class="key">def</span> <span class="nam">get_environment</span><span class="op">(</span><span class="nam">self</span><span class="op">)</span><span class="op">:</span>&nbsp;</span><span class="r"></span></p>
-    <p id="t60" class="pln"><span class="n"><a href="#t60">60</a></span><span class="t">        <span class="str">"""</span>&nbsp;</span><span class="r"></span></p>
-    <p id="t61" class="pln"><span class="n"><a href="#t61">61</a></span><span class="t"><span class="str">        Make benchmark environment</span>&nbsp;</span><span class="r"></span></p>
-    <p id="t62" class="pln"><span class="n"><a href="#t62">62</a></span><span class="t">&nbsp;</span><span class="r"></span></p>
-    <p id="t63" class="pln"><span class="n"><a href="#t63">63</a></span><span class="t"><span class="str">        Returns</span>&nbsp;</span><span class="r"></span></p>
-    <p id="t64" class="pln"><span class="n"><a href="#t64">64</a></span><span class="t"><span class="str">        -------</span>&nbsp;</span><span class="r"></span></p>
-    <p id="t65" class="pln"><span class="n"><a href="#t65">65</a></span><span class="t"><span class="str">        env : gym.Env</span>&nbsp;</span><span class="r"></span></p>
-    <p id="t66" class="pln"><span class="n"><a href="#t66">66</a></span><span class="t"><span class="str">            Benchmark environment</span>&nbsp;</span><span class="r"></span></p>
-    <p id="t67" class="pln"><span class="n"><a href="#t67">67</a></span><span class="t"><span class="str">        """</span>&nbsp;</span><span class="r"></span></p>
-    <p id="t68" class="run"><span class="n"><a href="#t68">68</a></span><span class="t">        <span class="key">raise</span> <span class="nam">NotImplementedError</span>&nbsp;</span><span class="r"></span></p>
-    <p id="t69" class="pln"><span class="n"><a href="#t69">69</a></span><span class="t">&nbsp;</span><span class="r"></span></p>
-    <p id="t70" class="run"><span class="n"><a href="#t70">70</a></span><span class="t">    <span class="key">def</span> <span class="nam">set_seed</span><span class="op">(</span><span class="nam">self</span><span class="op">,</span> <span class="nam">seed</span><span class="op">)</span><span class="op">:</span>&nbsp;</span><span class="r"></span></p>
-    <p id="t71" class="pln"><span class="n"><a href="#t71">71</a></span><span class="t">        <span class="str">"""</span>&nbsp;</span><span class="r"></span></p>
-    <p id="t72" class="pln"><span class="n"><a href="#t72">72</a></span><span class="t"><span class="str">        Set environment seed</span>&nbsp;</span><span class="r"></span></p>
-    <p id="t73" class="pln"><span class="n"><a href="#t73">73</a></span><span class="t">&nbsp;</span><span class="r"></span></p>
-    <p id="t74" class="pln"><span class="n"><a href="#t74">74</a></span><span class="t"><span class="str">        Parameters</span>&nbsp;</span><span class="r"></span></p>
-    <p id="t75" class="pln"><span class="n"><a href="#t75">75</a></span><span class="t"><span class="str">        ----------</span>&nbsp;</span><span class="r"></span></p>
-    <p id="t76" class="pln"><span class="n"><a href="#t76">76</a></span><span class="t"><span class="str">        seed : int</span>&nbsp;</span><span class="r"></span></p>
-    <p id="t77" class="pln"><span class="n"><a href="#t77">77</a></span><span class="t"><span class="str">            New seed</span>&nbsp;</span><span class="r"></span></p>
-    <p id="t78" class="pln"><span class="n"><a href="#t78">78</a></span><span class="t"><span class="str">        """</span>&nbsp;</span><span class="r"></span></p>
-    <p id="t79" class="run"><span class="n"><a href="#t79">79</a></span><span class="t">        <span class="nam">self</span><span class="op">.</span><span class="nam">config</span><span class="op">[</span><span class="str">"seed"</span><span class="op">]</span> <span class="op">=</span> <span class="nam">seed</span>&nbsp;</span><span class="r"></span></p>
-    <p id="t80" class="pln"><span class="n"><a href="#t80">80</a></span><span class="t">&nbsp;</span><span class="r"></span></p>
-    <p id="t81" class="run"><span class="n"><a href="#t81">81</a></span><span class="t">    <span class="key">def</span> <span class="nam">set_action_space</span><span class="op">(</span><span class="nam">self</span><span class="op">,</span> <span class="nam">kind</span><span class="op">,</span> <span class="nam">args</span><span class="op">)</span><span class="op">:</span>&nbsp;</span><span class="r"></span></p>
-    <p id="t82" class="pln"><span class="n"><a href="#t82">82</a></span><span class="t">        <span class="str">"""</span>&nbsp;</span><span class="r"></span></p>
-    <p id="t83" class="pln"><span class="n"><a href="#t83">83</a></span><span class="t"><span class="str">        Change action space</span>&nbsp;</span><span class="r"></span></p>
-    <p id="t84" class="pln"><span class="n"><a href="#t84">84</a></span><span class="t">&nbsp;</span><span class="r"></span></p>
-    <p id="t85" class="pln"><span class="n"><a href="#t85">85</a></span><span class="t"><span class="str">        Parameters</span>&nbsp;</span><span class="r"></span></p>
-    <p id="t86" class="pln"><span class="n"><a href="#t86">86</a></span><span class="t"><span class="str">        ----------</span>&nbsp;</span><span class="r"></span></p>
-    <p id="t87" class="pln"><span class="n"><a href="#t87">87</a></span><span class="t"><span class="str">        kind : str</span>&nbsp;</span><span class="r"></span></p>
-    <p id="t88" class="pln"><span class="n"><a href="#t88">88</a></span><span class="t"><span class="str">            Name of action space class</span>&nbsp;</span><span class="r"></span></p>
-    <p id="t89" class="pln"><span class="n"><a href="#t89">89</a></span><span class="t"><span class="str">        args: list</span>&nbsp;</span><span class="r"></span></p>
-    <p id="t90" class="pln"><span class="n"><a href="#t90">90</a></span><span class="t"><span class="str">            List of arguments to pass to action space class</span>&nbsp;</span><span class="r"></span></p>
-    <p id="t91" class="pln"><span class="n"><a href="#t91">91</a></span><span class="t"><span class="str">        """</span>&nbsp;</span><span class="r"></span></p>
-    <p id="t92" class="run"><span class="n"><a href="#t92">92</a></span><span class="t">        <span class="nam">self</span><span class="op">.</span><span class="nam">config</span><span class="op">[</span><span class="str">"action_space"</span><span class="op">]</span> <span class="op">=</span> <span class="nam">kind</span>&nbsp;</span><span class="r"></span></p>
-    <p id="t93" class="run"><span class="n"><a href="#t93">93</a></span><span class="t">        <span class="nam">self</span><span class="op">.</span><span class="nam">config</span><span class="op">[</span><span class="str">"action_space_args"</span><span class="op">]</span> <span class="op">=</span> <span class="nam">args</span>&nbsp;</span><span class="r"></span></p>
-    <p id="t94" class="pln"><span class="n"><a href="#t94">94</a></span><span class="t">&nbsp;</span><span class="r"></span></p>
-    <p id="t95" class="run"><span class="n"><a href="#t95">95</a></span><span class="t">    <span class="key">def</span> <span class="nam">set_observation_space</span><span class="op">(</span><span class="nam">self</span><span class="op">,</span> <span class="nam">kind</span><span class="op">,</span> <span class="nam">args</span><span class="op">,</span> <span class="nam">data_type</span><span class="op">)</span><span class="op">:</span>&nbsp;</span><span class="r"></span></p>
-    <p id="t96" class="pln"><span class="n"><a href="#t96">96</a></span><span class="t">        <span class="str">"""</span>&nbsp;</span><span class="r"></span></p>
-    <p id="t97" class="pln"><span class="n"><a href="#t97">97</a></span><span class="t"><span class="str">        Change observation_space</span>&nbsp;</span><span class="r"></span></p>
-    <p id="t98" class="pln"><span class="n"><a href="#t98">98</a></span><span class="t">&nbsp;</span><span class="r"></span></p>
-    <p id="t99" class="pln"><span class="n"><a href="#t99">99</a></span><span class="t"><span class="str">        Parameters</span>&nbsp;</span><span class="r"></span></p>
-    <p id="t100" class="pln"><span class="n"><a href="#t100">100</a></span><span class="t"><span class="str">        ----------</span>&nbsp;</span><span class="r"></span></p>
-    <p id="t101" class="pln"><span class="n"><a href="#t101">101</a></span><span class="t"><span class="str">        config : str</span>&nbsp;</span><span class="r"></span></p>
-    <p id="t102" class="pln"><span class="n"><a href="#t102">102</a></span><span class="t"><span class="str">            Name of observation space class</span>&nbsp;</span><span class="r"></span></p>
-    <p id="t103" class="pln"><span class="n"><a href="#t103">103</a></span><span class="t"><span class="str">        args : list</span>&nbsp;</span><span class="r"></span></p>
-    <p id="t104" class="pln"><span class="n"><a href="#t104">104</a></span><span class="t"><span class="str">            List of arguments to pass to observation space class</span>&nbsp;</span><span class="r"></span></p>
-    <p id="t105" class="pln"><span class="n"><a href="#t105">105</a></span><span class="t"><span class="str">        data_type : type</span>&nbsp;</span><span class="r"></span></p>
-    <p id="t106" class="pln"><span class="n"><a href="#t106">106</a></span><span class="t"><span class="str">            Data type of observation space</span>&nbsp;</span><span class="r"></span></p>
-    <p id="t107" class="pln"><span class="n"><a href="#t107">107</a></span><span class="t"><span class="str">        """</span>&nbsp;</span><span class="r"></span></p>
-    <p id="t108" class="run"><span class="n"><a href="#t108">108</a></span><span class="t">        <span class="nam">self</span><span class="op">.</span><span class="nam">config</span><span class="op">[</span><span class="str">"observation_space"</span><span class="op">]</span> <span class="op">=</span> <span class="nam">kind</span>&nbsp;</span><span class="r"></span></p>
-    <p id="t109" class="run"><span class="n"><a href="#t109">109</a></span><span class="t">        <span class="nam">self</span><span class="op">.</span><span class="nam">config</span><span class="op">[</span><span class="str">"observation_space_args"</span><span class="op">]</span> <span class="op">=</span> <span class="nam">args</span>&nbsp;</span><span class="r"></span></p>
-    <p id="t110" class="run"><span class="n"><a href="#t110">110</a></span><span class="t">        <span class="nam">self</span><span class="op">.</span><span class="nam">config</span><span class="op">[</span><span class="str">"observation_space_type"</span><span class="op">]</span> <span class="op">=</span> <span class="nam">data_type</span>&nbsp;</span><span class="r"></span></p>
-    <p id="t111" class="pln"><span class="n"><a href="#t111">111</a></span><span class="t">&nbsp;</span><span class="r"></span></p>
-=======
     <p id="t4" class="pln"><span class="n"><a href="#t4">4</a></span><span class="t">&nbsp;</span><span class="r"></span></p>
     <p id="t5" class="run"><span class="n"><a href="#t5">5</a></span><span class="t"><span class="key">class</span> <span class="nam">AbstractBenchmark</span><span class="op">:</span>&nbsp;</span><span class="r"></span></p>
     <p id="t6" class="pln"><span class="n"><a href="#t6">6</a></span><span class="t">    <span class="str">"""</span>&nbsp;</span><span class="r"></span></p>
@@ -277,7 +162,6 @@
     <p id="t109" class="run"><span class="n"><a href="#t109">109</a></span><span class="t">    <span class="key">def</span> <span class="nam">set_action_space</span><span class="op">(</span><span class="nam">self</span><span class="op">,</span> <span class="nam">kind</span><span class="op">,</span> <span class="nam">args</span><span class="op">)</span><span class="op">:</span>&nbsp;</span><span class="r"></span></p>
     <p id="t110" class="pln"><span class="n"><a href="#t110">110</a></span><span class="t">        <span class="str">"""</span>&nbsp;</span><span class="r"></span></p>
     <p id="t111" class="pln"><span class="n"><a href="#t111">111</a></span><span class="t"><span class="str">        Change action space</span>&nbsp;</span><span class="r"></span></p>
->>>>>>> 982300b1
     <p id="t112" class="pln"><span class="n"><a href="#t112">112</a></span><span class="t">&nbsp;</span><span class="r"></span></p>
     <p id="t113" class="pln"><span class="n"><a href="#t113">113</a></span><span class="t"><span class="str">        Parameters</span>&nbsp;</span><span class="r"></span></p>
     <p id="t114" class="pln"><span class="n"><a href="#t114">114</a></span><span class="t"><span class="str">        ----------</span>&nbsp;</span><span class="r"></span></p>
@@ -332,11 +216,7 @@
     <div class="content">
         <p>
             <a class="nav" href="index.html">&#xab; index</a> &nbsp; &nbsp; <a class="nav" href="https://coverage.readthedocs.io">coverage.py v5.3</a>,
-<<<<<<< HEAD
-            created at 2020-12-07 16:19 +0100
-=======
             created at 2020-12-10 15:42 +0100
->>>>>>> 982300b1
         </p>
     </div>
 </div>
